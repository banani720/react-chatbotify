--- conflicted
+++ resolved
@@ -35,28 +35,6 @@
       },
       outDir: "../dist",
     },
-<<<<<<< HEAD
-    outDir: "../dist",
-  },
-  assetsInclude: ["**/*.svg", "**/*.png", "**/*.wav"],
-  plugins: [
-    svgr({
-      svgrOptions: {
-        ref: true,
-      },
-    }),
-    react({
-      include: "**/*.{jsx,tsx}",
-    }),
-    dts(),
-    eslint()
-  ],
-  server: {
-    port: 3000,
-    host: true,
-  },
-});
-=======
     assetsInclude: ["**/*.svg", "**/*.png", "**/*.wav"],
     plugins: [
       svgr({
@@ -74,5 +52,4 @@
       host: true,
     },
   });
-}
->>>>>>> 0cf8d6b5
+}